--- conflicted
+++ resolved
@@ -13,7 +13,6 @@
     from module.ms_module import MS
     FILE_PATH = "data/example.imzML"
     ms = MS()
-<<<<<<< HEAD
     ms_md = MSDataManagerImzML(ms, filepath=FILE_PATH)
     ms_md.load_full_data_from_file()
     sp = ms[0]
@@ -35,14 +34,4 @@
         intensity_range=(0.0, 1.5),
         original=sp,
         title_suffix='savgol'
-    )
-=======
-    # Create MS collection and manager
-    # Auto-created from parser
-    with MSDataManagerImzML(ms=ms,target_locs=[(1, 1), (50, 50)],filepath=FILE_PATH) as manager:
-
-        # Load data with lazy-loading placeholders
-        manager.load_full_data_from_file()
-        spectrum = ms[0]
-        spectrum.plot()
->>>>>>> 807efd60
+    )