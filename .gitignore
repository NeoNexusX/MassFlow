# Byte-compiled / optimized / DLL files
__pycache__/
*.py[codz]
*$py.class

# C extensions
*.so

# Distribution / packaging
.Python
build/
develop-eggs/
dist/
downloads/
eggs/
.eggs/
lib/
lib64/
parts/
sdist/
var/
wheels/
share/python-wheels/
*.egg-info/
.installed.cfg
*.egg
MANIFEST

# PyInstaller
#  Usually these files are written by a python script from a template
#  before PyInstaller builds the exe, so as to inject date/other infos into it.
*.manifest
*.spec

# Installer logs
pip-log.txt
pip-delete-this-directory.txt

# Unit test / coverage reports
htmlcov/
.tox/
.nox/
.coverage
.coverage.*
.cache
nosetests.xml
coverage.xml
*.cover
*.py.cover
.hypothesis/
.pytest_cache/
cover/

# Translations
*.mo
*.pot

# Django stuff:
*.log
local_settings.py
db.sqlite3
db.sqlite3-journal

# Flask stuff:
instance/
.webassets-cache

# Scrapy stuff:
.scrapy

# Sphinx documentation
docs/_build/

# PyBuilder
.pybuilder/
target/

# Jupyter Notebook
.ipynb_checkpoints

# IPython
profile_default/
ipython_config.py

# pyenv
#   For a library or package, you might want to ignore these files since the code is
#   intended to run in multiple environments; otherwise, check them in:
# .python-version

# pipenv
#   According to pypa/pipenv#598, it is recommended to include Pipfile.lock in version control.
#   However, in case of collaboration, if having platform-specific dependencies or dependencies
#   having no cross-platform support, pipenv may install dependencies that don't work, or not
#   install all needed dependencies.
#Pipfile.lock

# UV
#   Similar to Pipfile.lock, it is generally recommended to include uv.lock in version control.
#   This is especially recommended for binary packages to ensure reproducibility, and is more
#   commonly ignored for libraries.
#uv.lock

# poetry
#   Similar to Pipfile.lock, it is generally recommended to include poetry.lock in version control.
#   This is especially recommended for binary packages to ensure reproducibility, and is more
#   commonly ignored for libraries.
#   https://python-poetry.org/docs/basic-usage/#commit-your-poetrylock-file-to-version-control
#poetry.lock
#poetry.toml

# pdm
#   Similar to Pipfile.lock, it is generally recommended to include pdm.lock in version control.
#   pdm recommends including project-wide configuration in pdm.toml, but excluding .pdm-python.
#   https://pdm-project.org/en/latest/usage/project/#working-with-version-control
#pdm.lock
#pdm.toml
.pdm-python
.pdm-build/

# pixi
#   Similar to Pipfile.lock, it is generally recommended to include pixi.lock in version control.
#pixi.lock
#   Pixi creates a virtual environment in the .pixi directory, just like venv module creates one
#   in the .venv directory. It is recommended not to include this directory in version control.
.pixi

# PEP 582; used by e.g. github.com/David-OConnor/pyflow and github.com/pdm-project/pdm
__pypackages__/

# Celery stuff
celerybeat-schedule
celerybeat.pid

# SageMath parsed files
*.sage.py

# Environments
.env
.envrc
.venv
env/
venv/
ENV/
env.bak/
venv.bak/

# Spyder project settings
.spyderproject
.spyproject

# Rope project settings
.ropeproject

# mkdocs documentation
/site

# mypy
.mypy_cache/
.dmypy.json
dmypy.json

# Pyre type checker
.pyre/

# pytype static type analyzer
.pytype/

# Cython debug symbols
cython_debug/

# PyCharm
#  JetBrains specific template is maintained in a separate JetBrains.gitignore that can
#  be found at https://github.com/github/gitignore/blob/main/Global/JetBrains.gitignore
#  and can be added to the global gitignore or merged into this file.  For a more nuclear
#  option (not recommended) you can uncomment the following to ignore the entire idea folder.
#.idea/

# Abstra
# Abstra is an AI-powered process automation framework.
# Ignore directories containing user credentials, local state, and settings.
# Learn more at https://abstra.io/docs
.abstra/

# Visual Studio Code
#  Visual Studio Code specific template is maintained in a separate VisualStudioCode.gitignore 
#  that can be found at https://github.com/github/gitignore/blob/main/Global/VisualStudioCode.gitignore
#  and can be added to the global gitignore or merged into this file. However, if you prefer, 
#  you could uncomment the following to ignore the entire vscode folder
# .vscode/
# VSCode workspace recommendations
!.vscode/extensions.json

# Ruff stuff:
.ruff_cache/

# PyPI configuration file
.pypirc

# Cursor
#  Cursor is an AI-powered code editor. `.cursorignore` specifies files/directories to
#  exclude from AI features like autocomplete and code analysis. Recommended for sensitive data
#  refer to https://docs.cursor.com/context/ignore-files
.cursorignore
.cursorindexingignore

# Marimo
marimo/_static/
marimo/_lsp/
__marimo__/

.vscode/
data/
<<<<<<< HEAD
.idea/
=======
.DS_Store
>>>>>>> c2fb176a
<|MERGE_RESOLUTION|>--- conflicted
+++ resolved
@@ -210,8 +210,4 @@
 
 .vscode/
 data/
-<<<<<<< HEAD
-.idea/
-=======
-.DS_Store
->>>>>>> c2fb176a
+.DS_Store