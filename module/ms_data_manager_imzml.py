"""
MSI Data Manager for imzML format.

Handles reading .imzML files and loading data into the MSI domain model.
Supports filtering by m/z range and efficient ion image extraction.

Author: MassFlow Development Team Bionet/NeoNexus
License: See LICENSE file in project root
"""
import os
import warnings
from pyimzml.metadata import ParamGroup
from pyimzml.ImzMLParser import ImzMLParser
from logger import get_logger
from .ms_data_manager import MSDataManager
from .ms_module import MS,SpectrumImzML,PixelCoordinates
from .meta_data import ImzMlMetaData

logger = get_logger("ms_data_manager_imzml")

class MSDataManagerImzML(MSDataManager):
    """
    MSI Data Manager for .imzML files.

    Handles reading .imzML files, filtering by m/z range,
    and loading data into the MSI domain model.
    """

    def __init__(self,
                 ms: MS,
                 target_locs=None,
                 filepath=None,
                 coordinates_zero_based: bool = True):
        """
        Initialize the ImzML data manager.
        Args:
            ms (MS): Mass-spectrometry domain model instance.
            target_mz_range (tuple[float, float], optional): (min_mz, max_mz) to filter peaks.
            target_locs (list[tuple], optional): List of (x,y) or (x,y,z) coordinates to load.
            filepath (str, optional): Path to the .imzML file.
        """
        super().__init__(ms, None, target_locs, filepath)

        if not self.filepath or not os.path.exists(self.filepath):
            logger.error(f"Error: File {self.filepath} does not exist.")
            raise FileNotFoundError(f"Error: File {self.filepath} does not exist.")

        with warnings.catch_warnings(record=True) as w:
            warnings.simplefilter("always")
            self.parser = ImzMLParser(self.filepath)

            combined_message = "\r\n".join([ f"{wm.message}"for wm in w])
            if len(combined_message) > 0:
                logger.warning(f"{combined_message}")

        # meta data protection and read meta data
        if self.ms.meta is None:
            self.ms.meta  = ImzMlMetaData(parser=self.parser, coordinates_zero_based=coordinates_zero_based)
        elif self.ms.meta.parser is None:
            self.ms.meta.parser = self.parser

    def load_full_data_from_file(self):
        """
        Lazy-load spectra from .imzML:
        - Build coordinate->index map
        - Add MSImzML placeholders into MS
        """
        with warnings.catch_warnings(record=True) as w:
            warnings.simplefilter("always")

            if not self.filepath or not os.path.exists(self.filepath):
                logger.error(f"Error: File {self.filepath} does not exist.")
                raise FileNotFoundError(f"Error: File {self.filepath} does not exist.")

            if not self.filepath.lower().endswith('.imzml'):
                logger.error(f"Error: {self.filepath} is not an .imzML file.")
                raise ValueError(f"Error: {self.filepath} is not an .imzML file.")
            # meta data load part
            self.pre_load_meta()
            logger.info(f"Loading data from {self.filepath}...")
            # spectrum data load part
            # Build (x,y,z)->index mapping
            coords = self.parser.coordinates  # list of tuples
            for i, c in enumerate(coords):
                x, y, z = c
                c1, c2 = self.target_locs if self.target_locs is not None else ([0,0],[999,999])
                if c1[0] <= x <= c2[0] and c1[1] <= y <= c2[1]:
<<<<<<< HEAD
                    spectrum = SpectrumImzML(parser=self.parser,
                                             index=i,
                                             coordinates=PixelCoordinates(x, y, z, self.ms.meta.coordinates_zero_based))
=======
                    self.loading_meta(x=x, y=y)
                    spectrum = SpectrumImzML(parser=self.parser, index=i, coordinates=PixelCoordinates(x, y, z, self.ms.meta.coordinates_zero_based))
>>>>>>> b6bb8858
                    self._ms.add_spectrum(spectrum)
                    self.current_spectrum_num += 1

            combined_message = "\r\n".join([ f"{wm.message}"for wm in w])
            if len(combined_message) > 0:
                logger.warning(f"{combined_message}")
            self.loaded_meta()

    def extract_metadata(self):
        """Iterate _meta_index and populate matching attributes from the parser."""

        logger.info("Extracting metadata...")

        if self.ms.meta.parser is None:
            logger.error("Parser is not initialized. Please set parser or filepath first.")
            raise ValueError("Parser is not initialized. Please set parser or filepath first.")

        for accession_id, prop_name in self.ms.meta.meta_index.items():
            param_value = self.find_meta_by_accession_id(accession_id)
            if param_value is not None:
                setattr(self.ms.meta, prop_name, param_value)

        logger.info("Metadata extraction completed.")

    def find_meta_by_accession_id(self, accession_id: str): # Use pyimzML.ImzMLParser to fetch metadata
        """Search the predefined metadata areas for the given accession identifier."""

        search_areas = [
            self.ms.meta.parser.metadata.file_description,  # File description (data type, creation time, etc.)
            self.ms.meta.parser.metadata.scan_settings,  # Scan settings (scan mode, m/z range, etc.)
            self.ms.meta.parser.metadata.instrument_configurations,  # Instrument configuration (model, ion source, etc.)
            self.ms.meta.parser.metadata.samples,  # Sample information (sample name, preparation, etc.)
            self.ms.meta.parser.metadata.softwares,  # Software information (parser, version, etc.)
            self.ms.meta.parser.metadata.data_processings,  # Data processing (peak picking, normalization, etc.)
            self.ms.meta.parser.metadata.referenceable_param_groups,  # Referenceable parameter groups (shared metadata)
        ]

        for area in search_areas:
            if area is None:
                continue

            result = self._search_in_area(area, accession_id)
            if result is not None:
                return result

        return None

    def _search_in_area(self, area, accession_id):
        """Search a single parameter area for the given accession identifier."""
        if isinstance(area, ParamGroup):
            if accession_id in area:
                return area[accession_id]

        elif isinstance(area, dict):
            for param_group in area.values():
                if accession_id in param_group:
                    return param_group[accession_id]

        return None

    def pre_load_meta(self,*args, **kwargs):
        """Pre-load metadata before loading spectra."""
        self.extract_metadata()

    def loading_meta(self,*args, **kwargs):
        """update loading metadata before loading spectra."""
        #update min   pixel x,y
        self.ms.meta.min_pixel_x = min(self.ms.meta.min_pixel_x, kwargs['x'])
        self.ms.meta.min_pixel_y = min(self.ms.meta.min_pixel_y, kwargs['y'])
<<<<<<< HEAD
        self.ms.meta.max_count_of_pixels_x = max(self.ms.meta.max_count_of_pixels_x, kwargs['x'])
        self.ms.meta.max_count_of_pixels_y = max(self.ms.meta.max_count_of_pixels_y, kwargs['y'])

    def close(self):
        """
        Safely close underlying resources associated with the ImzML parser.

        Parameters:
            None

        Returns:
            None

        Raises:
            None directly. Any errors during closing are caught and logged as warnings.

        Notes:
            - This attempts to close common handles exposed by pyimzml.ImzMLParser,
              including the memory-mapped object and any file-like objects.
            - After closing, it clears local and metadata references to the parser to
              avoid accidental reuse of invalid handles.
        """
        
        if self.parser is not None:
            # Try closing memory-mapped handle if present
            m = getattr(self.parser, 'm', None)
            if m is not None and hasattr(m, 'close'):
                try:
                    m.close()
                except Exception as e:
                    logger.warning(f"Failed to close memory-mapped handle: {e}")

    def __enter__(self):
        """
        Enter the context manager for MSDataManagerImzML.

        Parameters:
            None

        Returns:
            MSDataManagerImzML: The current instance for chained operations.

        Raises:
            None
        """
        return self

    def __exit__(self, exc_type, exc_val, exc_tb):
        """
        Exit the context manager and ensure resources are closed.

        Parameters:
            exc_type (type | None): Exception type, if any occurred in context.
            exc_val (BaseException | None): Exception instance, if any.
            exc_tb (TracebackType | None): Traceback, if any.

        Returns:
            None

        Raises:
            None. This method does not suppress exceptions; it only closes resources.
        """
        self.close()
=======
>>>>>>> b6bb8858
<|MERGE_RESOLUTION|>--- conflicted
+++ resolved
@@ -85,15 +85,11 @@
                 x, y, z = c
                 c1, c2 = self.target_locs if self.target_locs is not None else ([0,0],[999,999])
                 if c1[0] <= x <= c2[0] and c1[1] <= y <= c2[1]:
-<<<<<<< HEAD
                     spectrum = SpectrumImzML(parser=self.parser,
                                              index=i,
                                              coordinates=PixelCoordinates(x, y, z, self.ms.meta.coordinates_zero_based))
-=======
-                    self.loading_meta(x=x, y=y)
-                    spectrum = SpectrumImzML(parser=self.parser, index=i, coordinates=PixelCoordinates(x, y, z, self.ms.meta.coordinates_zero_based))
->>>>>>> b6bb8858
                     self._ms.add_spectrum(spectrum)
+                    self.loading_meta(x=spectrum.coordinates.x, y=spectrum.coordinates.y)
                     self.current_spectrum_num += 1
 
             combined_message = "\r\n".join([ f"{wm.message}"for wm in w])
@@ -162,9 +158,6 @@
         #update min   pixel x,y
         self.ms.meta.min_pixel_x = min(self.ms.meta.min_pixel_x, kwargs['x'])
         self.ms.meta.min_pixel_y = min(self.ms.meta.min_pixel_y, kwargs['y'])
-<<<<<<< HEAD
-        self.ms.meta.max_count_of_pixels_x = max(self.ms.meta.max_count_of_pixels_x, kwargs['x'])
-        self.ms.meta.max_count_of_pixels_y = max(self.ms.meta.max_count_of_pixels_y, kwargs['y'])
 
     def close(self):
         """
@@ -225,6 +218,4 @@
         Raises:
             None. This method does not suppress exceptions; it only closes resources.
         """
-        self.close()
-=======
->>>>>>> b6bb8858
+        self.close()