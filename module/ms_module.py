--- conflicted
+++ resolved
@@ -496,7 +496,6 @@
             figsize=(20, 5),
             dpi: int = 300,
             color='steelblue',
-<<<<<<< HEAD
             plot_mode: str = "line",
             mz_range: Optional[Tuple[float, float]] = None,
             intensity_range: Optional[Tuple[float, float]] = None,
@@ -504,19 +503,6 @@
             metrics_box: bool = True,
             title_suffix: Optional[str] = None,
             overlay: bool = False):
-=======
-            plot_mode: str = "line"):
-        """
-        Plot the mass spectrum.
-
-        Args:
-            save_path (str, optional): Path to save the plot. If None, display the plot.
-            figsize (tuple, optional): Figure size (width, height) in inches. Defaults to (20, 5).
-            dpi (int, optional): Dots per inch for image quality. Defaults to 300.
-            color (str, optional): Color of the plot lines. Defaults to 'steelblue'.
-            plot_mode (str, optional): Plot mode. "line" for connected line plot, "stem" for default stem plot.
-        """
->>>>>>> 807efd60
         intensity = self.intensity
         mz = self.mz_list
 
