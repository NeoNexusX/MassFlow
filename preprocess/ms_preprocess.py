"""
Mass Spectrometry Imaging (MSI) Preprocessing Module

This module defines an abstract base class for preprocessing Mass Spectrometry Imaging (MSI) data.
It provides a framework for implementing essential preprocessing techniques such as:

- Peak picking: Identifying significant peaks in mass spectra.
- TIC normalization: Normalizing data to account for variations in total ion intensity.
- Peak alignment: Aligning peaks across spectra to correct for mass calibration drift.
- Baseline correction: Removing baseline drift and background signals.
- Noise reduction: Reducing noise while preserving spectral features.

The `MSIPreprocessor` class is designed to be extended by concrete implementations that define
specific algorithms for each preprocessing step. It supports both traditional input formats
(e.g., mz, msroi arrays) and MSI object integration for seamless compatibility with the MSI framework.

Classes:
- MSIPreprocessor: Abstract base class for defining preprocessing workflows.

Methods:
- peak_pick: Abstract method for peak picking.
- peak_pick_pixel: Abstract method for pixel-level peak picking.
- tic_normalization: Abstract method for TIC-based normalization.
- peak_alignment: Abstract method for aligning peaks across spectra.
- baseline_correction: Abstract method for correcting baseline drift.
- noise_reduction: Abstract method for reducing noise in mass spectra.
- preprocess_pipeline: Abstract method for executing a complete preprocessing pipeline.

This module is intended for developers extending the MSI framework with custom preprocessing
algorithms.

Author: MassFlow Development Team Bionet/NeoNexus lyk
License: See LICENSE file in project root
"""

from typing import Union
import numpy as np
from module.ms_module import SpectrumBaseModule, SpectrumImzML, MS
from logger import get_logger
<<<<<<< HEAD
from .filter import (smooth_signal_ma, smooth_signal_gaussian, smooth_ns_signal_ma,
                     smooth_ns_signal_gaussian, smooth_ns_signal_bi,smooth_signal_savgol,
                     smooth_signal_wavelet,smooth_preprocess)
from .baseline_correction import asls_baseline, snip_baseline
from .est_noise_helper import _findbins,estimation_fun
from scipy.interpolate import InterpolatedUnivariateSpline
from .peak_alignment import peak_matching, get_reference_mz_axis, get_reference_mz_axis2
=======
from .filter_helper import (
    smoother,
)
from .baseline_correction_helper import asls_baseline, snip_baseline
from .est_noise_helper import estimator
from .peak_pick_helper import peak_pick_fun
>>>>>>> 98400859

logger = get_logger("ms_preprocess")


class MSIPreprocessor:
    """
    Abstract base class for MSI data preprocessing.

    This class provides a framework for implementing various preprocessing techniques
    for Mass Spectrometry Imaging (MSI) data, including peak picking, normalization,
    alignment, baseline correction, and noise reduction.

    Supports both traditional input (mz, msroi arrays) and MSI object input for
    better integration with the MSI framework.

    Attributes:
        msi_object (MSI, optional): MSI object containing data and metadata
        preprocessing_params (dict): Parameters for preprocessing operations
        processed_data (np.ndarray, optional): Processed MSI data
    """

    def __init__(self):
        """
        Initialize MSI preprocessor.

        Args:
            msi_object (MSI, optional): MSI object containing data and metadata
            preprocessing_params (dict, optional): Parameters for preprocessing operations

        Raises:
            ValueError: If neither msi_object nor (mz, msroi) are provided
        """

    @staticmethod
    def peak_pick_spectrum(data: SpectrumBaseModule,
                            width: int = 2,
                            method: str = 'scipy',
                            relheight: float = 0.1,
                            return_type: str = 'height') -> SpectrumBaseModule:
        """
        Perform peak picking on a single spectrum and return a reduced spectrum.

        Parameters:
            data (SpectrumBaseModule): Input spectrum.
            width (int): Required peak width for underlying detector.
            method (str): Peak pick backend; currently supports 'scipy'.
            relheight (float): Relative height threshold for candidate peaks.
            return_type (str): 'height' for peak heights or 'area' for integrated areas.

        Returns:
            SpectrumBaseModule: New spectrum containing picked peaks and original coordinates.

        Raises:
            ValueError: If `method` or `return_type` is unsupported.
        """

        intensity = data.intensity
        index = data.mz_list
        peak_intensity,peak_index = peak_pick_fun(intensity,
                                                    index,
                                                    width=width,
                                                    method=method,
                                                    relheight=relheight,
                                                    return_type=return_type)

        return SpectrumBaseModule(
            mz_list=peak_index,
            intensity=peak_intensity,
            coordinates=data.coordinates,
        )

    @staticmethod
    def normalization_spectrum(
        data: SpectrumBaseModule, method: str = "total_ion_current"
    ) -> SpectrumBaseModule:
        """
        Perform Total Ion Current (TIC) normalization.

        Abstract method for normalizing MSI data using various TIC-based approaches
        to account for variations in total ion intensity across pixels.

        Args:
            method (str): Normalization method ('total_ion_current', 'median', 'max')

        Returns:
            processed_data (MSI): Processed MSI object with peak-picked data

        Raises:
            NotImplementedError: If not implemented by subclass
        """

    @staticmethod
<<<<<<< HEAD
    def peak_alignment(
            # reference_mz_axis：'mean' 或 'histogram'
            ref_method: str = 'mean',
            # Computes reference axis parameters (mean spectrum + local extrema) using the mean method.
            agg: str = 'mean',
            round_digits: int = 6,
            half_window: int = 3,
            findlimits: bool = False,
            snr_threshold: Optional[float] = None,
            min_height: Optional[float] = None,
            min_distance_da: Optional[float] = None,
            min_distance_factor: float = 1.0,
            noise_method: str = 'mad',
            # Histogram/Loess reference_axis_parameters
            mz_res: Optional[float] = None,
            px_perc: float = 0.01,
            N_sample: Optional[int] = None,
            smoothing_window: int = 11,
            # parameters for peak alignment (intended for use in 'peak_matching')
            n_sample: int = 2000,
            gap_to_tol_factor: float = 0.5,
            combiner: str = 'max',
            unique: bool = False,
            match_method: str = 'diff',
            # Input and common parameters
            ms_data: MS = None,
            reference_mz_axis: Optional[np.ndarray] = None,
            tolerance: Optional[float] = None,
            units: str = 'ppm',
    ) -> MS:
        """
        Unified peak alignment API: selects reference axis generation method based on ref_method,
        then aligns spectra using diff or dp method.

        Parameters:
        - ref_method: 'mean' for mean spectrum + local extrema; 'histogram' for histogram + Loess.
        - mean parameters: agg, round_digits, half_window, findlimits, snr_threshold, min_height, min_distance_da, min_distance_factor, noise_method.
        - Histogram/Loess reference_axis_parameters: mz_res, px_perc, N_sample, smoothing_window.
        - peak alignment parameters: n_sample, gap_to_tol_factor, combiner('max'/'sum'/'mean'), unique, match_method('diff'/'dp').
        - common parameters: ms_data, reference_mz_axis（若提供则跳过参考轴生成）, tolerance, units('ppm'/'da').

        Returns:
        - MS: MS object with aligned spectra, all m/z unified to reference axis.
        """
        # Parameter validation and method selection
        if ms_data is None:
            raise ValueError("ms_data cannot be empty")
        ref_method = (ref_method or 'mean').lower().strip()
        if ref_method not in ('mean', 'histogram'):
            raise ValueError("`ref_method` must be either 'mean' or 'histogram'")
        match_method = (match_method or 'diff').lower().strip()
        if match_method not in ('diff', 'dp'):
            raise ValueError("`match_method` must be either 'diff' or 'dp'")

        # Reference axis generation: if not provided, generate it based on the specified method.
        if reference_mz_axis is None:
            if ref_method == 'mean':
                reference_mz_axis = get_reference_mz_axis(
                    ms_data=ms_data,
                    agg=agg,
                    round_digits=round_digits,
                    half_window=half_window,
                    findlimits=findlimits,
                    snr_threshold=snr_threshold,
                    noise_method=noise_method,
                    min_height=min_height,
                    n_sample=n_sample,
                    min_distance_da=min_distance_da,
                    min_distance_factor=min_distance_factor,
                )
            else:  # 'histogram'
                reference_mz_axis = get_reference_mz_axis2(
                    ms_data=ms_data,
                    mz_res=mz_res,
                    px_perc=px_perc,
                    N_sample=N_sample,
                    smoothing_window=smoothing_window,
                )

        # Peak alignment: map spectra to reference axis and aggregate using combiner
        ms_aligned = peak_matching(
            ms_data=ms_data,
            reference_mz_axis=reference_mz_axis,
            tolerance=tolerance,
            units=units,
            n_sample=n_sample,
            gap_to_tol_factor=gap_to_tol_factor,
            combiner=combiner,
            unique=unique,
            method=match_method,
        )

        return ms_aligned
=======
    def peak_alignment_spectrum(data: SpectrumBaseModule) -> SpectrumBaseModule:
        """
        Align peaks across spectra to compensate for mass calibration drift.

        Notes:
            This is an abstract placeholder in the preprocessing interface.
            Concrete implementations should provide spectrum-wise alignment.

        Parameters:
            data (SpectrumBaseModule): Input spectrum.

        Returns:
            SpectrumBaseModule: Aligned spectrum (implementation-defined).

        Raises:
            NotImplementedError: If not implemented by subclass.
        """
        pass
>>>>>>> 98400859

    @staticmethod
    def baseline_correction_spectrum(
        data: Union[np.ndarray, SpectrumBaseModule],
        method: str = "asls",
        lam: float = 1e7,
        p: float = 0.01,
        niter: int = 15,
        baseline_scale: float = 0.8,
        m: int = 5,
        decreasing: bool = True,
        epsilon: float = 1e-3,
    ) -> tuple[Union[np.ndarray, SpectrumBaseModule], np.ndarray]:
        """
        Baseline correction using ASLS or SNIP with optional baseline scaling.

        Parameters:
            data (Union[np.ndarray, SpectrumBaseModule]): Input 1D intensity or spectrum.
            method (str): 'asls' or 'snip'.
            lam (float): ASLS smoothness parameter.
            p (float): ASLS asymmetry parameter.
            niter (int): ASLS iteration count.
            baseline_scale (float): Scale factor in [0,1] applied to estimated baseline.
            m (int): SNIP window half-size.
            decreasing (bool): SNIP decreasing rule.
            epsilon (float): SNIP early-stop tolerance.

        Returns:
            Tuple[Union[np.ndarray, SpectrumBaseModule], np.ndarray]:
                - corrected data (vector or spectrum)
                - estimated baseline (vector)

        Raises:
            ValueError: If `method` is unsupported.
            TypeError: If `data` is neither `np.ndarray` nor `SpectrumBaseModule`.
        """
        #模仿noise_reduction_spectrum仿写，实现分层架构，
        #删除apply_single函数，重写一个baseline_corrector实现apply_single函数的效果，放在baseline_correction_helper里面
        #输入检查模仿smoother的_input_validation函数，集中检查，不用在这里检查
        #这里仅作为spectrum层级的api来处理输入的data对象

        def apply_single(intensity: np.ndarray):
            xi = np.array(intensity, dtype=np.float64, copy=True)
            xi = np.ascontiguousarray(xi)
            # Estimate baseline via module-level functions
            if method == "asls":
                baseline = asls_baseline(xi, lam=lam, p=p, niter=niter)
            elif method == "snip":
                baseline = snip_baseline(
                    xi, m=m, decreasing=decreasing, epsilon=epsilon
                )
            else:
                raise ValueError("Unsupported baseline method: use 'asls' or 'snip'")
            scale = float(np.clip(baseline_scale, 0.0, 1.0))
            scaled_baseline = scale * baseline
            corrected = xi - scaled_baseline
            corrected = np.maximum(corrected, 0.0)
            return corrected, scaled_baseline

        if isinstance(data, np.ndarray):
            return apply_single(data)
        elif isinstance(data, SpectrumBaseModule):
            corrected_intensity, baseline = apply_single(
                np.array(data.intensity, dtype=np.float64)
            )
            corrected_spectrum = SpectrumBaseModule(
                mz_list=(
                    np.array(data.mz_list, dtype=np.float64, copy=True)
                    if data.mz_list is not None
                    else None
                ),
                intensity=np.ascontiguousarray(corrected_intensity),
                coordinates=data.coordinates,
            )
            return corrected_spectrum, baseline
        else:
            raise TypeError("data must be np.ndarray or SpectrumBaseModule")

    @staticmethod
    def noise_reduction_spectrum(
        data: Union[SpectrumBaseModule, SpectrumImzML],
        method: str = "ma",
        window: int = 5,
        sd: float = None,
        sd_intensity: float = None,
        p: int = 2,
        coef: np.ndarray = None,
        polyorder: int = 2,
        wavelet: str = "db4",
        threshold_mode: str = "soft",
    ) -> Union[SpectrumBaseModule, SpectrumImzML]:
        """
        Reduce spectral noise while preserving features using multiple algorithms.

        Parameters:
            data (SpectrumBaseModule | SpectrumImzML): Spectrum to denoise.
            method (str): One of {'ma','gaussian','savgol','wavelet','ma_ns','gaussian_ns','bi_ns'}.
            window (int): Window size or neighbor count depending on method.
            sd (float, optional): Gaussian scale parameter.
            coef (np.ndarray, optional): Custom kernel for 'ma'.
            polyorder (int): Polynomial order for Savitzky-Golay.
            wavelet (str): Wavelet family for wavelet denoising.
            threshold_mode (str): 'soft' or 'hard' thresholding.
            sd_intensity (float, optional): Intensity scale for bilateral method.
            p (int): Minkowski metric for NS queries.

        Returns:
            SpectrumBaseModule: New spectrum with smoothed intensity and original coordinates.

        Raises:
            ValueError: If `method` is unsupported.
        """
        intensity = data.intensity
        index = data.mz_list

        smoothed_intensity = smoother(
            intensity,
            index=index,
            method=method,
            window=window,
            sd=sd,
            sd_intensity=sd_intensity,
            p=p,
            coef=coef,
            polyorder=polyorder,
            wavelet=wavelet,
            threshold_mode=threshold_mode,
        )

        return SpectrumBaseModule(
            mz_list=data.mz_list,
            intensity=smoothed_intensity,
            coordinates=data.coordinates,
        )

    @staticmethod
    def noise_estimation_spectrum(
        x: SpectrumBaseModule,
        nbins: int = 1,
        overlap: float = 0.2,
        method: str = "sd",
        denoise_method: str = "bi_ns",
        dynamic: bool = False,
    ):
        """
        Estimate noise level for a spectrum using binning and SSE metrics.

        Parameters:
            x (SpectrumBaseModule): Input spectrum.
            nbins (int): Initial number of bins for segmentation.
            overlap (float): Overlap ratio between adjacent bins.
            method (str): Estimator identifier (e.g., 'sd').
            denoise_method (str): Denoising method for pre-estimation.
            dynamic (bool): Whether to adapt bins dynamically.

        Returns:
            float | np.ndarray: Estimated noise scalar or per-bin array depending on method.
        """
        intensity = x.intensity
        index = x.mz_list

        return estimator(
            intensity,
            index,
            nbins=nbins,
            overlap=overlap,
            method=method,
            dynamic=dynamic,
            denoise_method=denoise_method,
        )

    @staticmethod
    def calculate_snr_spectrum(
        spectrum: SpectrumBaseModule, method="sd"
    ) -> float:
        """
        Calculate the signal-to-noise ratio (SNR) for a spectrum.

        Parameters:
            spectrum (SpectrumBaseModule): Input spectrum.
            method (str): Noise estimation method forwarded to `noise_estimation_spectrum`.

        Returns:
            float: SNR computed as quantile-based signal level divided by estimated noise.
        """
        signal_level = np.percentile(spectrum.intensity, 95)

        noise = MSIPreprocessor.noise_estimation_spectrum(spectrum, method=method)

        logger.info(f"SNR: signal_level:{signal_level}, noise:{noise}")
        return signal_level / noise

    @staticmethod
    def preprocess_pipeline(data: SpectrumBaseModule) -> SpectrumBaseModule:
        """
        Composite preprocessing pipeline (placeholder).

        Parameters:
            data (SpectrumBaseModule): Input spectrum to preprocess.

        Returns:
            SpectrumBaseModule: Preprocessed spectrum (implementation-defined).
        """<|MERGE_RESOLUTION|>--- conflicted
+++ resolved
@@ -37,22 +37,13 @@
 import numpy as np
 from module.ms_module import SpectrumBaseModule, SpectrumImzML, MS
 from logger import get_logger
-<<<<<<< HEAD
-from .filter import (smooth_signal_ma, smooth_signal_gaussian, smooth_ns_signal_ma,
-                     smooth_ns_signal_gaussian, smooth_ns_signal_bi,smooth_signal_savgol,
-                     smooth_signal_wavelet,smooth_preprocess)
-from .baseline_correction import asls_baseline, snip_baseline
-from .est_noise_helper import _findbins,estimation_fun
-from scipy.interpolate import InterpolatedUnivariateSpline
 from .peak_alignment import peak_matching, get_reference_mz_axis, get_reference_mz_axis2
-=======
 from .filter_helper import (
     smoother,
 )
 from .baseline_correction_helper import asls_baseline, snip_baseline
 from .est_noise_helper import estimator
 from .peak_pick_helper import peak_pick_fun
->>>>>>> 98400859
 
 logger = get_logger("ms_preprocess")
 
@@ -145,7 +136,6 @@
         """
 
     @staticmethod
-<<<<<<< HEAD
     def peak_alignment(
             # reference_mz_axis：'mean' 或 'histogram'
             ref_method: str = 'mean',
@@ -239,26 +229,6 @@
         )
 
         return ms_aligned
-=======
-    def peak_alignment_spectrum(data: SpectrumBaseModule) -> SpectrumBaseModule:
-        """
-        Align peaks across spectra to compensate for mass calibration drift.
-
-        Notes:
-            This is an abstract placeholder in the preprocessing interface.
-            Concrete implementations should provide spectrum-wise alignment.
-
-        Parameters:
-            data (SpectrumBaseModule): Input spectrum.
-
-        Returns:
-            SpectrumBaseModule: Aligned spectrum (implementation-defined).
-
-        Raises:
-            NotImplementedError: If not implemented by subclass.
-        """
-        pass
->>>>>>> 98400859
 
     @staticmethod
     def baseline_correction_spectrum(
