"""
Mass Spectrometry Imaging (MSI) Preprocessing Module

This module defines an abstract base class for preprocessing Mass Spectrometry Imaging (MSI) data.
It provides a framework for implementing essential preprocessing techniques such as:

- Peak picking: Identifying significant peaks in mass spectra.
- TIC normalization: Normalizing data to account for variations in total ion intensity.
- Peak alignment: Aligning peaks across spectra to correct for mass calibration drift.
- Baseline correction: Removing baseline drift and background signals.
- Noise reduction: Reducing noise while preserving spectral features.

The `MSIPreprocessor` class is designed to be extended by concrete implementations that define
specific algorithms for each preprocessing step. It supports both traditional input formats
(e.g., mz, msroi arrays) and MSI object integration for seamless compatibility with the MSI framework.

Classes:
- MSIPreprocessor: Abstract base class for defining preprocessing workflows.

Methods:
- peak_pick: Abstract method for peak picking.
- peak_pick_pixel: Abstract method for pixel-level peak picking.
- tic_normalization: Abstract method for TIC-based normalization.
- peak_alignment: Abstract method for aligning peaks across spectra.
- baseline_correction: Abstract method for correcting baseline drift.
- noise_reduction: Abstract method for reducing noise in mass spectra.
- preprocess_pipeline: Abstract method for executing a complete preprocessing pipeline.

This module is intended for developers extending the MSI framework with custom preprocessing
algorithms.

Author: MassFlow Development Team Bionet/NeoNexus lyk
License: See LICENSE file in project root
"""
from typing import Union
import numpy as np
from module.ms_module import SpectrumBaseModule, SpectrumImzML
from logger import get_logger
from .filter import (smooth_signal_ma, smooth_signal_gaussian, smooth_ns_signal_ma,
                     smooth_ns_signal_gaussian, smooth_ns_signal_bi,smooth_signal_savgol,
                     smooth_signal_wavelet,smooth_preprocess)
<<<<<<< HEAD
from .baseline_correction import asls_baseline, snip_baseline

=======
from .est_noise_helper import _findbins,estimation_fun
from scipy.interpolate import InterpolatedUnivariateSpline
>>>>>>> 807efd60
logger = get_logger("ms_preprocess")

class MSIPreprocessor():
    """
    Abstract base class for MSI data preprocessing.
    
    This class provides a framework for implementing various preprocessing techniques
    for Mass Spectrometry Imaging (MSI) data, including peak picking, normalization,
    alignment, baseline correction, and noise reduction.
    
    Supports both traditional input (mz, msroi arrays) and MSI object input for
    better integration with the MSI framework.
    
    Attributes:
        msi_object (MSI, optional): MSI object containing data and metadata
        preprocessing_params (dict): Parameters for preprocessing operations
        processed_data (np.ndarray, optional): Processed MSI data
    """

    def __init__(self):
        """
        Initialize MSI preprocessor.
        
        Args:
            msi_object (MSI, optional): MSI object containing data and metadata
            preprocessing_params (dict, optional): Parameters for preprocessing operations
            
        Raises:
            ValueError: If neither msi_object nor (mz, msroi) are provided
        """

    @staticmethod
    def peak_pick(data:SpectrumBaseModule,method: str) -> SpectrumBaseModule:
        pass

    @staticmethod
    def peak_pick_spectrum(data:SpectrumBaseModule,method: str) -> SpectrumBaseModule:
        pass

    @staticmethod
    def tic_normalization(data:SpectrumBaseModule,method: str = 'total_ion_current') -> SpectrumBaseModule:
        """
        Perform Total Ion Current (TIC) normalization.
        
        Abstract method for normalizing MSI data using various TIC-based approaches
        to account for variations in total ion intensity across pixels.
        
        Args:
            method (str): Normalization method ('total_ion_current', 'median', 'max')
            
        Returns:
            processed_data (MSI): Processed MSI object with peak-picked data
            
        Raises:
            NotImplementedError: If not implemented by subclass
        """

    @staticmethod
    def peak_alignment(data:SpectrumBaseModule) -> SpectrumBaseModule:
        """
        Perform peak alignment across spectra.
        
        Abstract method for aligning peaks across different spectra to correct
        for mass calibration drift and improve data consistency.
        
        Args:
            fill this
            
        Returns:
            processed_data (MSI): Processed MSI object with peak_aligned data
            
        Raises:
            NotImplementedError: If not implemented by subclass
        """

    @staticmethod
    def baseline_correction(
        data: Union[np.ndarray, SpectrumBaseModule],
        method: str = "asls",
        lam: float = 1e7,
        p: float = 0.01,
        niter: int = 15,
        baseline_scale: float = 0.8,
        m: int = 5,
        decreasing: bool = True,
        epsilon: float = 1e-3
    ) -> tuple[Union[np.ndarray, SpectrumBaseModule], np.ndarray]:
        """
        Remove baseline drift and background signals from mass spectra.

        Supports:
        - ASLS (asymmetric least squares): robust baseline estimation with peak preservation.
        - SNIP (statistics-sensitive non-linear iterative peak-clipping): progressive clipping with adaptive early-stop.

        Args:
            data: intensity array (np.ndarray) or SpectrumBaseModule
            method: 'asls' (default) or 'snip'
            lam: ASLS smoothness parameter (1e4-1e8, higher = smoother baseline)
            p: ASLS asymmetry parameter (0.001-0.1, lower = more peak preservation)
            niter: ASLS iterations (5-20)
            baseline_scale: scale factor (0-1) applied to the estimated baseline
            m: SNIP max half-window; None -> auto(min(50, n//10))
            decreasing: SNIP iteration order; True: p=m..1 (coarse->fine), False: p=1..m
            epsilon: SNIP adaptive early-stop threshold on relative change

        Returns:
            A tuple containing:
            - np.ndarray or SpectrumBaseModule with baseline-corrected intensity.
            - np.ndarray: The estimated baseline.
        """

        def apply_single(intensity: np.ndarray):
            xi = np.array(intensity, dtype=np.float64, copy=True)
            xi = np.ascontiguousarray(xi)
            # Estimate baseline via module-level functions
            if method == "asls":
                baseline = asls_baseline(xi, lam=lam, p=p, niter=niter)
            elif method == "snip":
                baseline = snip_baseline(xi, m=m, decreasing=decreasing, epsilon=epsilon)
            else:
                raise ValueError("Unsupported baseline method: use 'asls' or 'snip'")
            scale = float(np.clip(baseline_scale, 0.0, 1.0))
            scaled_baseline = scale * baseline
            corrected = xi - scaled_baseline
            corrected = np.maximum(corrected, 0.0)
            return corrected, scaled_baseline

        if isinstance(data, np.ndarray):
            return apply_single(data)
        elif isinstance(data, SpectrumBaseModule):
            corrected_intensity, baseline = apply_single(np.array(data.intensity, dtype=np.float64))
            corrected_spectrum = SpectrumBaseModule(
                mz_list=np.array(data.mz_list, dtype=np.float64, copy=True) if data.mz_list is not None else None,
                intensity=np.ascontiguousarray(corrected_intensity),
                coordinates=data.coordinates
            )
            return corrected_spectrum, baseline
        else:
            raise TypeError("data must be np.ndarray or SpectrumBaseModule")

    @staticmethod
    def noise_reduction(
        data: Union[SpectrumBaseModule, SpectrumImzML],
        method: str = "ma",
        window: int = 5,
        sd: float = None,
        sd_intensity: float = None,
        p: int = 2,
        coef: np.ndarray = None,
        polyorder: int = 2,
        wavelet: str = 'db4',
        threshold_mode: str = 'soft'
    ) -> Union[SpectrumBaseModule, SpectrumImzML]:
        """
        Perform noise reduction on MSI data.
        
        Reduce noise in spectra while preserving important features using
        several algorithms.
        
        Args:
            data: MSBaseModule or MS object containing spectral data
            method (str): Denoising method ('ma', 'gaussian', 'savgol', 'wavelet')
            window (int): Window size for denoising (must be a positive integer)
            sd (float): Standard deviation for Gaussian filter (used when method='gaussian')
            coef (np.ndarray, optional): Custom convolution kernel coefficients for 'ma' method
            polyorder (int): Polynomial order for Savitzky-Golay filter (must be less than window)
            wavelet (str): Wavelet type for wavelet denoising ('db4', 'db8', 'haar', 'coif2', etc.)
            threshold_mode (str): Thresholding mode for wavelet denoising ('soft' or 'hard')

            
        Returns:
            MSBaseModule: New spectrum with the same coordinates and mz_list, but smoothed intensity.
            
        Raises:
            TypeError: If data is not MSBaseModule or MS
            ValueError: If method is not supported
        """
        # Dispatch based on input type without nested helper function
        # Apply smoothing based on method by passing MSBaseModule
        data = smooth_preprocess(data)  # Preprocess to ensure no negative intensities
        if method == "ma":
            smoothed_intensity = smooth_signal_ma(data, coef=coef, window=window)
        elif method == "gaussian":
            smoothed_intensity = smooth_signal_gaussian(data, sd=sd, window=window)
        elif method == "ma_ns":
            smoothed_intensity = smooth_ns_signal_ma(data, p=p, k=window)
        elif method == "savgol":
            smoothed_intensity = smooth_signal_savgol(data, window=window, polyorder=polyorder)
        elif method == "wavelet":
            smoothed_intensity = smooth_signal_wavelet(data, wavelet=wavelet, threshold_mode=threshold_mode)
        elif method == "gaussian_ns":
            smoothed_intensity = smooth_ns_signal_gaussian(data, sd=sd,p=p,k=window)
        elif method == "bi_ns":
            smoothed_intensity = smooth_ns_signal_bi(data, sd_dist=sd, sd_intensity=sd_intensity, p=p,k=window)
        else:
            supported = "ma, gaussian, ma_ns, gaussian_ns, bi_ns"
            logger.error(f"Unsupported smoothing method: {method}. Use one of: {supported}.")
            raise ValueError(f"Unsupported smoothing method: {method}. Use one of: {supported}.")

        return SpectrumBaseModule(
            mz_list=data.mz_list,
            intensity=smoothed_intensity,
            coordinates=data.coordinates,
        )

    @staticmethod
    def preprocess_pipeline(data:SpectrumBaseModule) -> SpectrumBaseModule:
        """
        Execute a complete preprocessing pipeline.
        
        Applies multiple preprocessing steps in sequence to the MSI data.
        
        Args:
            steps (List[str]): List of preprocessing steps to apply
            **kwargs: Additional parameters for preprocessing methods
            
        Returns:
            np.ndarray: Fully preprocessed MSI data
            
        Raises:
            ValueError: If invalid preprocessing step is specified
        """

    @staticmethod
    def estnoise(x: SpectrumBaseModule,
                nbins: int = 1,
                overlap: float = 0.5,
                k: int = 10,
                method: str = "sd"):
        """
        Estimate noise level in the MSI data.
        
        Args:
            data (MSBaseModule): Input MSI data
            
        Returns:
            np.ndarray: A 1D array of length equal to `x.intensity.size` representing the
                estimated noise baseline. When `nbins <= 1`, the array is constant with the
                global noise estimate value.

        Raises:
            TypeError: If `x.intensity` is not a 1D numpy array.
            ValueError: If `nbins < 1` or `k <= 0`.
        """
        if x.intensity is None or x.intensity.ndim != 1:
            logger.error("x.intensity must be a 1D numpy array")
            raise TypeError("x.intensity must be a 1D numpy array")
        if nbins < 1:
            logger.error("nbins must be >= 1")
            raise ValueError("nbins must be >= 1")
        if k <= 0:
            logger.error("k must be a positive integer")
            raise ValueError("k must be a positive integer")

        # Smooth signal (neighborhood-search Gaussian) and compute absolute residuals
        smoothed = smooth_ns_signal_gaussian(x, k=k)
        residuals = np.abs(smoothed - x.intensity)

        #noise_estimation part
        noise_estimation = estimation_fun(method)(residuals)

        #find bins
        if nbins > 1:
            bins, meta = _findbins(residuals, nbins=nbins, overlap=overlap)
            lower = meta["lower"].astype(int)
            upper = meta["upper"].astype(int)

            #core location
            midpoints = (lower + upper) // 2

            #noise_estimation for all bins
            noise_estimations = []
            for bin_data in bins:
                noise_estimations.append(estimation_fun(method)(bin_data))

            #spline for noise line
            rank_spline = int(max(1, min(3, len(midpoints) - 1)))
            spline_fn = InterpolatedUnivariateSpline(midpoints, noise_estimations, k=rank_spline)
            noise_estimation = spline_fn(np.arange(len(residuals), dtype=float))

        return noise_estimation<|MERGE_RESOLUTION|>--- conflicted
+++ resolved
@@ -39,13 +39,10 @@
 from .filter import (smooth_signal_ma, smooth_signal_gaussian, smooth_ns_signal_ma,
                      smooth_ns_signal_gaussian, smooth_ns_signal_bi,smooth_signal_savgol,
                      smooth_signal_wavelet,smooth_preprocess)
-<<<<<<< HEAD
 from .baseline_correction import asls_baseline, snip_baseline
-
-=======
 from .est_noise_helper import _findbins,estimation_fun
 from scipy.interpolate import InterpolatedUnivariateSpline
->>>>>>> 807efd60
+
 logger = get_logger("ms_preprocess")
 
 class MSIPreprocessor():
