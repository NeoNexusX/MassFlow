"""
Mass Spectrometry Imaging (MSI) Preprocessing Module

This module defines an abstract base class for preprocessing Mass Spectrometry Imaging (MSI) data.
It provides a framework for implementing essential preprocessing techniques such as:

- Peak picking: Identifying significant peaks in mass spectra.
- TIC normalization: Normalizing data to account for variations in total ion intensity.
- Peak alignment: Aligning peaks across spectra to correct for mass calibration drift.
- Baseline correction: Removing baseline drift and background signals.
- Noise reduction: Reducing noise while preserving spectral features.

The `MSIPreprocessor` class is designed to be extended by concrete implementations that define
specific algorithms for each preprocessing step. It supports both traditional input formats
(e.g., mz, msroi arrays) and MSI object integration for seamless compatibility with the MSI framework.

Classes:
- MSIPreprocessor: Abstract base class for defining preprocessing workflows.

Methods:
- peak_pick: Abstract method for peak picking.
- peak_pick_pixel: Abstract method for pixel-level peak picking.
- tic_normalization: Abstract method for TIC-based normalization.
- peak_alignment: Abstract method for aligning peaks across spectra.
- baseline_correction: Abstract method for correcting baseline drift.
- noise_reduction: Abstract method for reducing noise in mass spectra.
- preprocess_pipeline: Abstract method for executing a complete preprocessing pipeline.

This module is intended for developers extending the MSI framework with custom preprocessing
algorithms.
"""

from typing import Union
import numpy as np
from module.ms_module import MSBaseModule, MSImzML
from logger import get_logger
from .filter import (smooth_signal_ma, smooth_signal_gaussian, smooth_ns_signal_ma,
                     smooth_ns_signal_gaussian, smooth_ns_signal_bi)

logger = get_logger("ms_preprocess")

class MSIPreprocessor():
    """
    Abstract base class for MSI data preprocessing.
    
    This class provides a framework for implementing various preprocessing techniques
    for Mass Spectrometry Imaging (MSI) data, including peak picking, normalization,
    alignment, baseline correction, and noise reduction.
    
    Supports both traditional input (mz, msroi arrays) and MSI object input for
    better integration with the MSI framework.
    
    Attributes:
        msi_object (MSI, optional): MSI object containing data and metadata
        preprocessing_params (dict): Parameters for preprocessing operations
        processed_data (np.ndarray, optional): Processed MSI data
    """

    def __init__(self):
        """
        Initialize MSI preprocessor.
        
        Args:
            msi_object (MSI, optional): MSI object containing data and metadata
            preprocessing_params (dict, optional): Parameters for preprocessing operations
            
        Raises:
            ValueError: If neither msi_object nor (mz, msroi) are provided
        """


    @staticmethod
    def peak_pick(data:MSBaseModule,method: str) -> MSBaseModule:
        """
        Perform peak picking on MSI data.
        
        Abstract method that must be implemented by concrete classes to identify
        significant peaks in the mass spectra.
        
        Args:
            Fill this
            
        Returns:
            processed_data (MSI): Processed MSI object with peak-picked data
            
        Raises:
            NotImplementedError: If not implemented by subclass
        """


    @staticmethod
    def peak_pick_spectrum(data:MSBaseModule,method: str) -> MSBaseModule:
        """
        Perform peak picking on MSI data.

        Abstract method that must be implemented by concrete classes to identify
        significant peaks in the mass spectra.

        Args:
            Fill this

        Returns:
            processed_data (MSI): Processed MSI object with peak-picked data

        Raises:
            NotImplementedError: If not implemented by subclass
        """

    @staticmethod
    def tic_normalization(data:MSBaseModule,method: str = 'total_ion_current') -> MSBaseModule:
        """
        Perform Total Ion Current (TIC) normalization.
        
        Abstract method for normalizing MSI data using various TIC-based approaches
        to account for variations in total ion intensity across pixels.
        
        Args:
            method (str): Normalization method ('total_ion_current', 'median', 'max')
            
        Returns:
            processed_data (MSI): Processed MSI object with peak-picked data
            
        Raises:
            NotImplementedError: If not implemented by subclass
        """

    @staticmethod
    def peak_alignment(data:MSBaseModule) -> MSBaseModule:
        """
        Perform peak alignment across spectra.
        
        Abstract method for aligning peaks across different spectra to correct
        for mass calibration drift and improve data consistency.
        
        Args:
            fill this
            
        Returns:
            processed_data (MSI): Processed MSI object with peak_aligned data
            
        Raises:
            NotImplementedError: If not implemented by subclass
        """

    @staticmethod
    def baseline_correction(data:MSBaseModule) -> MSBaseModule:
        """
        Perform baseline correction on MSI data.
        
        Abstract method for removing baseline drift and background signals
        from mass spectra to improve peak detection and quantification.
        
        Args:
            fill this
            
        Returns:
            processed_data (MSI): Processed MSI object with baseline_correction
            
        Raises:
            NotImplementedError: If not implemented by subclass
        """

    @staticmethod
    def noise_reduction(
        data: Union[MSBaseModule, MSImzML],
        method: str = "ma",
<<<<<<< HEAD
        window: int = 2,
        sd: float = 2,
        coef: np.ndarray = None,
        polyorder: int = 2,
        wavelet: str = 'db4',
        threshold_mode: str = 'soft'
    ) -> Union[MSBaseModule, MS]:
=======
        window: int = 5,
        sd: float = None,
        sd_intensity: float = None,
        coef: np.ndarray = None,
        p: int = 2,
    ) -> Union[MSBaseModule, MSImzML]:
>>>>>>> 2fb1b6b7
        """
        Perform noise reduction on MSI data.
        
        Reduce noise in spectra while preserving important features using
        several algorithms.
        
        Args:
<<<<<<< HEAD
            data: MSBaseModule or MS object containing spectral data
            method (str): Denoising method ('ma', 'gaussian', 'savgol', 'wavelet')
            window (int): Window size for denoising (must be a positive integer)
            sd (float): Standard deviation for Gaussian filter (used when method='gaussian')
            coef (np.ndarray, optional): Custom convolution kernel coefficients for 'ma' method
            polyorder (int): Polynomial order for Savitzky-Golay filter (must be less than window)
            wavelet (str): Wavelet type for wavelet denoising ('db4', 'db8', 'haar', 'coif2', etc.)
            threshold_mode (str): Thresholding mode for wavelet denoising ('soft' or 'hard')
=======
            data (MSBaseModule): Input spectrum (1D mz_list + intensity).
            method (str): One of {'ma','gaussian','ma_ns','gaussian_ns','bi_ns'}.
            window (int): Window size for 'ma'/'gaussian'. Must be positive.
            sd (float): Gaussian sigma. If None, defaults to window/4 in 'gaussian'.
            coef (np.ndarray, optional): Custom kernel for 'ma'. If provided, overrides window.
>>>>>>> 2fb1b6b7
            
        Returns:
            MSBaseModule: New spectrum with the same coordinates and mz_list, but smoothed intensity.
            
        Raises:
            TypeError: If data is not MSBaseModule or its intensity is invalid.
            ValueError: If method is not supported.
        """
<<<<<<< HEAD

        def smooth_signal_ma(x: np.ndarray, coef=None, window: int = 5) -> np.ndarray:
            """
            Moving average smoothing (or arbitrary convolution kernel smoothing).
            
            Args:
                x : np.ndarray
                    Input signal
                coef : np.ndarray, optional
                    Convolution kernel coefficients (if None, use uniform window)
                window : int
                    Window size (must be a positive integer)
                    
            Returns:
                np.ndarray
                    Smoothed signal
            """
            # If weights not specified, use uniform weights (moving average)
            if coef is None:
                # Ensure window length is odd
                window = window + 1 - window % 2
                coef = np.ones(window)

            # Normalize kernel weights
            coef = coef / np.sum(coef)
            window = len(coef)
            half_window = window // 2

            # Boundary padding: extend using edge values
            xpad = np.pad(x, (half_window, half_window), mode='edge')

            # Convolution filtering
            y = np.convolve(xpad, coef, mode='valid')

            return y

        def smooth_signal_gaussian(x: np.ndarray, sd=None, window=5) -> np.ndarray:
            """
            Gaussian smoothing using NumPy implementation.
            
            Args:
                x : np.ndarray
                    Input signal
                sd : float
                    Standard deviation for Gaussian kernel
                window : int
                    Window size
                    
            Returns:
                np.ndarray
                    Smoothed signal
            """
            from scipy.stats import norm
            # Generate Gaussian kernel
            if sd is None:
                sd = window / 4.0

            half_window = window // 2
            # Generate Gaussian weights
            positions = np.arange(-half_window, half_window + 1)
            coef = norm.pdf(positions, scale=sd)

            return smooth_signal_ma(x, coef=coef)
        
        def smooth_signal_savgol(x: np.ndarray, window: int = 5, polyorder: int = 2) -> np.ndarray:
            """
            Savitzky-Golay filter for signal smoothing.
            
            The Savitzky-Golay filter fits successive sub-sets of adjacent data points 
            with a low-degree polynomial by the method of linear least squares.
            
            Args:
                x : np.ndarray
                    Input signal
                window : int
                    Window size (must be odd and greater than polyorder)
                polyorder : int
                    Polynomial order (must be less than window)
                    
            Returns:
                np.ndarray
                    Smoothed signal
            """
            from scipy.signal import savgol_filter
            # Ensure window is odd
            if window % 2 == 0:
                window += 1
            
            # Ensure polyorder is less than window
            if polyorder >= window:
                polyorder = window - 1
                
            # Minimum window size check
            if window < 3:
                window = 3
                
            # Apply Savitzky-Golay filter
            return savgol_filter(x, window, polyorder)
        
        def smooth_signal_wavelet(x: np.ndarray, wavelet: str = 'db4', threshold_mode: str = 'soft') -> np.ndarray:
            """
            Wavelet denoising for signal smoothing.
            """
            import pywt
            # Ensure writable, contiguous array
            original_length = len(x)
            x = np.array(x, dtype=np.float64, copy=True)
            x = np.ascontiguousarray(x)

            # Perform wavelet decomposition
            coeffs = pywt.wavedec(x, wavelet, mode='symmetric')
            
            # Estimate noise standard deviation using the finest detail coefficients
            sigma = np.median(np.abs(coeffs[-1])) / 0.6745
            
            # Calculate threshold using Donoho-Johnstone threshold
            threshold = sigma * np.sqrt(2 * np.log(len(x)))
            
            # Apply thresholding to all detail coefficients
            coeffs_thresh = list(coeffs)
            coeffs_thresh[1:] = [pywt.threshold(detail, threshold, mode=threshold_mode) 
                                for detail in coeffs[1:]]
            
            # Reconstruct the signal
            reconstructed = pywt.waverec(coeffs_thresh, wavelet, mode='symmetric')

            # Match output length exactly to input
            if len(reconstructed) != original_length:
                if len(reconstructed) > original_length:
                    reconstructed = reconstructed[:original_length]
                else:
                    pad_length = original_length - len(reconstructed)
                    reconstructed = np.pad(reconstructed, (0, pad_length), mode='edge')

            return reconstructed
        
        def _apply_smoothing_single(spectrum: MSBaseModule, method: str, window: int, sd: float, coef, polyorder: int, wavelet: str, threshold_mode: str) -> MSBaseModule:
            """
            Apply smoothing to a single spectrum.
            """
            # Force writable copies to avoid read-only buffer errors
            mz_array = np.array(spectrum.mz_list, dtype=np.float64, copy=True)
            mz_array = np.ascontiguousarray(mz_array)
            intensity_array = np.array(spectrum.intensity, dtype=np.float64, copy=True)
            intensity_array = np.ascontiguousarray(intensity_array)
            
            # Apply smoothing based on method
            if method == "ma":
                smoothed_intensity = smooth_signal_ma(intensity_array, coef=coef, window=window)
            elif method == "gaussian":
                smoothed_intensity = smooth_signal_gaussian(intensity_array, sd=sd, window=window)
            elif method == "savgol":
                smoothed_intensity = smooth_signal_savgol(intensity_array, window=window, polyorder=polyorder)
            elif method == "wavelet":
                smoothed_intensity = smooth_signal_wavelet(intensity_array, wavelet=wavelet, threshold_mode=threshold_mode)
            else:
                raise ValueError(f"Unsupported smoothing method: {method}. Use 'ma', 'gaussian', 'savgol', or 'wavelet'.")
            
            # Ensure smoothed intensity has the same length as mz_array
            if len(smoothed_intensity) != len(mz_array):
                print(f"Warning: {method} produced length mismatch - original: {len(mz_array)}, processed: {len(smoothed_intensity)}")
                min_length = min(len(mz_array), len(smoothed_intensity))
                if len(smoothed_intensity) > len(mz_array):
                    print(f"  -> Truncated processed data to original length: {len(mz_array)}")
                    smoothed_intensity = smoothed_intensity[:len(mz_array)]
                else:
                    print(f"  -> Truncated both m/z and intensity to minimum length: {min_length}")
                    mz_array = mz_array[:min_length]
                    smoothed_intensity = smoothed_intensity[:min_length]
            
            # Create new spectrum with smoothed data (contiguous)
            smoothed_intensity = np.ascontiguousarray(smoothed_intensity)
            smoothed_spectrum = MSBaseModule(
                mz_list=mz_array,
                intensity=smoothed_intensity,
                coordinates=spectrum.coordinates
            )
            return smoothed_spectrum

        # Dispatch based on input type
        if isinstance(data, MSBaseModule):
            return _apply_smoothing_single(data, method, window, sd, coef, polyorder, wavelet, threshold_mode)
        elif isinstance(data, MS):
            # Build a new MS with smoothed spectra
            new_ms = MS()
            for s in data:
                smoothed_s = _apply_smoothing_single(s, method, window, sd, coef, polyorder, wavelet, threshold_mode)
                coords = smoothed_s.get_coordinates()
                x, y, z = coords[0], coords[1], coords[2] if len(coords) > 2 else 0
                new_ms[x, y, z] = smoothed_s
            return new_ms
=======
        # Dispatch based on input type without nested helper function
        # Apply smoothing based on method by passing MSBaseModule
        if method == "ma":
            smoothed_intensity = smooth_signal_ma(data, coef=coef, window=window)
        elif method == "gaussian":
            smoothed_intensity = smooth_signal_gaussian(data, sd=sd, window=window)
        elif method == "ma_ns":
            smoothed_intensity = smooth_ns_signal_ma(data, p=p, k=window)
        elif method == "gaussian_ns":
            smoothed_intensity = smooth_ns_signal_gaussian(data, sd=sd,p=p,k=window)
        elif method == "bi_ns":
            smoothed_intensity = smooth_ns_signal_bi(data, sd_dist=sd, sd_intensity=sd_intensity, p=p,k=window)
>>>>>>> 2fb1b6b7
        else:
            supported = "ma, gaussian, ma_ns, gaussian_ns, bi_ns"
            logger.error(f"Unsupported smoothing method: {method}. Use one of: {supported}.")
            raise ValueError(f"Unsupported smoothing method: {method}. Use one of: {supported}.")

        return MSBaseModule(
            mz_list=data.mz_list,
            intensity=smoothed_intensity,
            coordinates=data.coordinates,
        )

    @staticmethod
    def preprocess_pipeline(data:MSBaseModule) -> MSBaseModule:
        """
        Execute a complete preprocessing pipeline.
        
        Applies multiple preprocessing steps in sequence to the MSI data.
        
        Args:
            steps (List[str]): List of preprocessing steps to apply
            **kwargs: Additional parameters for preprocessing methods
            
        Returns:
            np.ndarray: Fully preprocessed MSI data
            
        Raises:
            ValueError: If invalid preprocessing step is specified
        """

    @staticmethod
    def estnoise(data:MSBaseModule) -> float:
        """
        Estimate noise level in the MSI data.
        
        Args:
            data (MSBaseModule): Input MSI data
            
        Returns:
            float: Estimated noise level
        """<|MERGE_RESOLUTION|>--- conflicted
+++ resolved
@@ -164,22 +164,15 @@
     def noise_reduction(
         data: Union[MSBaseModule, MSImzML],
         method: str = "ma",
-<<<<<<< HEAD
         window: int = 2,
         sd: float = 2,
+        sd_intensity: float = None,
+        p: int = 2,
         coef: np.ndarray = None,
         polyorder: int = 2,
         wavelet: str = 'db4',
         threshold_mode: str = 'soft'
-    ) -> Union[MSBaseModule, MS]:
-=======
-        window: int = 5,
-        sd: float = None,
-        sd_intensity: float = None,
-        coef: np.ndarray = None,
-        p: int = 2,
     ) -> Union[MSBaseModule, MSImzML]:
->>>>>>> 2fb1b6b7
         """
         Perform noise reduction on MSI data.
         
@@ -187,7 +180,6 @@
         several algorithms.
         
         Args:
-<<<<<<< HEAD
             data: MSBaseModule or MS object containing spectral data
             method (str): Denoising method ('ma', 'gaussian', 'savgol', 'wavelet')
             window (int): Window size for denoising (must be a positive integer)
@@ -196,86 +188,14 @@
             polyorder (int): Polynomial order for Savitzky-Golay filter (must be less than window)
             wavelet (str): Wavelet type for wavelet denoising ('db4', 'db8', 'haar', 'coif2', etc.)
             threshold_mode (str): Thresholding mode for wavelet denoising ('soft' or 'hard')
-=======
-            data (MSBaseModule): Input spectrum (1D mz_list + intensity).
-            method (str): One of {'ma','gaussian','ma_ns','gaussian_ns','bi_ns'}.
-            window (int): Window size for 'ma'/'gaussian'. Must be positive.
-            sd (float): Gaussian sigma. If None, defaults to window/4 in 'gaussian'.
-            coef (np.ndarray, optional): Custom kernel for 'ma'. If provided, overrides window.
->>>>>>> 2fb1b6b7
+
             
         Returns:
             MSBaseModule: New spectrum with the same coordinates and mz_list, but smoothed intensity.
             
         Raises:
-            TypeError: If data is not MSBaseModule or its intensity is invalid.
-            ValueError: If method is not supported.
-        """
-<<<<<<< HEAD
-
-        def smooth_signal_ma(x: np.ndarray, coef=None, window: int = 5) -> np.ndarray:
-            """
-            Moving average smoothing (or arbitrary convolution kernel smoothing).
-            
-            Args:
-                x : np.ndarray
-                    Input signal
-                coef : np.ndarray, optional
-                    Convolution kernel coefficients (if None, use uniform window)
-                window : int
-                    Window size (must be a positive integer)
-                    
-            Returns:
-                np.ndarray
-                    Smoothed signal
-            """
-            # If weights not specified, use uniform weights (moving average)
-            if coef is None:
-                # Ensure window length is odd
-                window = window + 1 - window % 2
-                coef = np.ones(window)
-
-            # Normalize kernel weights
-            coef = coef / np.sum(coef)
-            window = len(coef)
-            half_window = window // 2
-
-            # Boundary padding: extend using edge values
-            xpad = np.pad(x, (half_window, half_window), mode='edge')
-
-            # Convolution filtering
-            y = np.convolve(xpad, coef, mode='valid')
-
-            return y
-
-        def smooth_signal_gaussian(x: np.ndarray, sd=None, window=5) -> np.ndarray:
-            """
-            Gaussian smoothing using NumPy implementation.
-            
-            Args:
-                x : np.ndarray
-                    Input signal
-                sd : float
-                    Standard deviation for Gaussian kernel
-                window : int
-                    Window size
-                    
-            Returns:
-                np.ndarray
-                    Smoothed signal
-            """
-            from scipy.stats import norm
-            # Generate Gaussian kernel
-            if sd is None:
-                sd = window / 4.0
-
-            half_window = window // 2
-            # Generate Gaussian weights
-            positions = np.arange(-half_window, half_window + 1)
-            coef = norm.pdf(positions, scale=sd)
-
-            return smooth_signal_ma(x, coef=coef)
-        
+            TypeError: If data is not MSBaseModule or MS
+            ValueError: If method is not supported
         def smooth_signal_savgol(x: np.ndarray, window: int = 5, polyorder: int = 2) -> np.ndarray:
             """
             Savitzky-Golay filter for signal smoothing.
@@ -347,63 +267,6 @@
                     reconstructed = np.pad(reconstructed, (0, pad_length), mode='edge')
 
             return reconstructed
-        
-        def _apply_smoothing_single(spectrum: MSBaseModule, method: str, window: int, sd: float, coef, polyorder: int, wavelet: str, threshold_mode: str) -> MSBaseModule:
-            """
-            Apply smoothing to a single spectrum.
-            """
-            # Force writable copies to avoid read-only buffer errors
-            mz_array = np.array(spectrum.mz_list, dtype=np.float64, copy=True)
-            mz_array = np.ascontiguousarray(mz_array)
-            intensity_array = np.array(spectrum.intensity, dtype=np.float64, copy=True)
-            intensity_array = np.ascontiguousarray(intensity_array)
-            
-            # Apply smoothing based on method
-            if method == "ma":
-                smoothed_intensity = smooth_signal_ma(intensity_array, coef=coef, window=window)
-            elif method == "gaussian":
-                smoothed_intensity = smooth_signal_gaussian(intensity_array, sd=sd, window=window)
-            elif method == "savgol":
-                smoothed_intensity = smooth_signal_savgol(intensity_array, window=window, polyorder=polyorder)
-            elif method == "wavelet":
-                smoothed_intensity = smooth_signal_wavelet(intensity_array, wavelet=wavelet, threshold_mode=threshold_mode)
-            else:
-                raise ValueError(f"Unsupported smoothing method: {method}. Use 'ma', 'gaussian', 'savgol', or 'wavelet'.")
-            
-            # Ensure smoothed intensity has the same length as mz_array
-            if len(smoothed_intensity) != len(mz_array):
-                print(f"Warning: {method} produced length mismatch - original: {len(mz_array)}, processed: {len(smoothed_intensity)}")
-                min_length = min(len(mz_array), len(smoothed_intensity))
-                if len(smoothed_intensity) > len(mz_array):
-                    print(f"  -> Truncated processed data to original length: {len(mz_array)}")
-                    smoothed_intensity = smoothed_intensity[:len(mz_array)]
-                else:
-                    print(f"  -> Truncated both m/z and intensity to minimum length: {min_length}")
-                    mz_array = mz_array[:min_length]
-                    smoothed_intensity = smoothed_intensity[:min_length]
-            
-            # Create new spectrum with smoothed data (contiguous)
-            smoothed_intensity = np.ascontiguousarray(smoothed_intensity)
-            smoothed_spectrum = MSBaseModule(
-                mz_list=mz_array,
-                intensity=smoothed_intensity,
-                coordinates=spectrum.coordinates
-            )
-            return smoothed_spectrum
-
-        # Dispatch based on input type
-        if isinstance(data, MSBaseModule):
-            return _apply_smoothing_single(data, method, window, sd, coef, polyorder, wavelet, threshold_mode)
-        elif isinstance(data, MS):
-            # Build a new MS with smoothed spectra
-            new_ms = MS()
-            for s in data:
-                smoothed_s = _apply_smoothing_single(s, method, window, sd, coef, polyorder, wavelet, threshold_mode)
-                coords = smoothed_s.get_coordinates()
-                x, y, z = coords[0], coords[1], coords[2] if len(coords) > 2 else 0
-                new_ms[x, y, z] = smoothed_s
-            return new_ms
-=======
         # Dispatch based on input type without nested helper function
         # Apply smoothing based on method by passing MSBaseModule
         if method == "ma":
@@ -416,7 +279,6 @@
             smoothed_intensity = smooth_ns_signal_gaussian(data, sd=sd,p=p,k=window)
         elif method == "bi_ns":
             smoothed_intensity = smooth_ns_signal_bi(data, sd_dist=sd, sd_intensity=sd_intensity, p=p,k=window)
->>>>>>> 2fb1b6b7
         else:
             supported = "ma, gaussian, ma_ns, gaussian_ns, bi_ns"
             logger.error(f"Unsupported smoothing method: {method}. Use one of: {supported}.")
